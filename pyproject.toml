[project]
name = "reflectolearn"
<<<<<<< HEAD
version = "0.1.1"
description = "Machine learning tools for X-ray reflectivity analysis"
readme = "README.md"
requires-python = ">=3.12"

authors = [
    { name = "Isaac Yong", email = "isaacyong@naver.com" }
]

license = { text = "MIT" }

classifiers = [
    "Development Status :: 3 - Alpha",
    "Intended Audience :: Science/Research",
    "Programming Language :: Python :: 3.12",
]

dependencies = [
    "matplotlib",
    "PyYAML",
    "numpy",
    "pandas",
    "scikit-learn",
    "scipy",
    "torch",
    "torchvision",
    "torchaudio",
    "tqdm",
    "refnx",
    "h5py",
    "ipykernel",
    "pydantic",
    "loguru",
]

[project.optional-dependencies]
dev = [
    "black>=22.0.0",
    "mypy>=1.0.0",
    "pre-commit>=2.20.0",
    "pytest>=7.0.0",
    "pytest-cov>=4.0.0",
    "ruff",
]
test = [
    "pytest>=7.0.0",
    "pytest-cov>=4.0.0",
    "pytest-mock>=3.10.0",
]
docs = [
    "sphinx>=5.0.0",
    "sphinx-rtd-theme>=1.2.0",
    "myst-parser>=0.18.0",
]
=======
version = "0.1.0"
description = "Add your description here"
readme = "README.md"
requires-python = ">=3.12"
dependencies = ["matplotlib", "numpy", "pandas", "scikit-learn", "scipy", "torch", "torchvision", "torchaudio", "tqdm", "refnx", "h5py", "ipykernel", "pydantic"]
>>>>>>> 6f1b7f17

[tool.ruff.lint]
extend-select = ["B", "I"] # Extend default rules with flake8-bugbear and isort-related rules
ignore = []

<<<<<<< HEAD
[[tool.uv.index]]
name = "pytorch"
url = "https://download.pytorch.org/whl/cu121"
explicit = true

[tool.ruff]
line-length = 120
target-version = "py312"
exclude = [".git", "__pycache__", ".venv", ".eggs", "build", "dist"]

extend-include = ["*.ipynb"]

[tool.ruff.lint]
select = [
    "E",   # PEP8 errors
    "W",   # PEP8 warnings
    "F",   # Pyflakes
    "I",   # Import 정렬
    "B",   # flake8-bugbear
    "C4",  # flake8-comprehensions
    "UP",  # pyupgrade
]
ignore = [
    "E501",  # 긴 줄 허용
    "B008",  # 인자 기본값에 함수 호출 허용
]

[tool.ruff.lint.isort]
known-first-party = ["reflectolearn"]
=======
[tool.ruff.format]
quote-style = "double"
indent-style = "space"
>>>>>>> 6f1b7f17
<|MERGE_RESOLUTION|>--- conflicted
+++ resolved
@@ -1,6 +1,5 @@
 [project]
 name = "reflectolearn"
-<<<<<<< HEAD
 version = "0.1.1"
 description = "Machine learning tools for X-ray reflectivity analysis"
 readme = "README.md"
@@ -55,19 +54,11 @@
     "sphinx-rtd-theme>=1.2.0",
     "myst-parser>=0.18.0",
 ]
-=======
-version = "0.1.0"
-description = "Add your description here"
-readme = "README.md"
-requires-python = ">=3.12"
-dependencies = ["matplotlib", "numpy", "pandas", "scikit-learn", "scipy", "torch", "torchvision", "torchaudio", "tqdm", "refnx", "h5py", "ipykernel", "pydantic"]
->>>>>>> 6f1b7f17
 
 [tool.ruff.lint]
 extend-select = ["B", "I"] # Extend default rules with flake8-bugbear and isort-related rules
 ignore = []
 
-<<<<<<< HEAD
 [[tool.uv.index]]
 name = "pytorch"
 url = "https://download.pytorch.org/whl/cu121"
@@ -97,8 +88,3 @@
 
 [tool.ruff.lint.isort]
 known-first-party = ["reflectolearn"]
-=======
-[tool.ruff.format]
-quote-style = "double"
-indent-style = "space"
->>>>>>> 6f1b7f17
